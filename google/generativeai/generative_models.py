"""Classes for working with the Gemini models."""

from __future__ import annotations

from collections.abc import Iterable
import dataclasses
import textwrap
from typing import Any
from typing import Union
import reprlib

# pylint: disable=bad-continuation, line-too-long


from google.ai import generativelanguage as glm
from google.generativeai import client
from google.generativeai import string_utils
from google.generativeai.types import content_types
from google.generativeai.types import generation_types
from google.generativeai.types import safety_types


class GenerativeModel:
    """
    The `genai.GenerativeModel` class wraps default parameters for calls to
    `GenerativeModel.generate_message`, `GenerativeModel.count_tokens`, and
    `GenerativeModel.start_chat`.

    This family of functionality is designed to support multi-turn conversations, and multimodal
    requests. What media-types are supported for input and output is model-dependant.

    >>> import google.generativeai as genai
    >>> import PIL.Image
    >>> genai.configure(api_key='YOUR_API_KEY')
    >>> model = genai.GenerativeModel('models/gemini-pro')
    >>> result = model.generate_content('Tell me a story about a magic backpack')
    >>> result.text
    "In the quaint little town of Lakeside, there lived a young girl named Lily..."

    Multimodal input:

    >>> model = genai.GenerativeModel('models/gemini-pro')
    >>> result = model.generate_content([
    ...     "Give me a recipe for these:", PIL.Image.open('scones.jpeg')])
    >>> result.text
    "**Blueberry Scones** ..."

    Multi-turn conversation:

    >>> chat = model.start_chat()
    >>> response = chat.send_message("Hi, I have some questions for you.")
    >>> response.text
    "Sure, I'll do my best to answer your questions..."

    To list the compatible model names use:

    >>> for m in genai.list_models():
    ...     if 'generateContent' in m.supported_generation_methods:
    ...         print(m.name)

    Arguments:
         model_name: The name of the model to query. To list compatible models use
         safety_settings: Sets the default safety filters. This controls which content is blocked
             by the api before being returned.
         generation_config: A `genai.GenerationConfig` setting the default generation parameters to
             use.
    """

    def __init__(
        self,
        model_name: str = "gemini-pro",
        safety_settings: safety_types.SafetySettingOptions | None = None,
        generation_config: generation_types.GenerationConfigType | None = None,
        tools: content_types.FunctionLibraryType | None = None,
    ):
        if "/" not in model_name:
            model_name = "models/" + model_name
        self._model_name = model_name
        self._safety_settings = safety_types.to_easy_safety_dict(
            safety_settings, harm_category_set="new"
        )
        self._generation_config = generation_types.to_generation_config_dict(generation_config)
        self._tools = content_types.to_function_library(tools)

        self._client = None
        self._async_client = None

    @property
    def model_name(self):
        return self._model_name

    def __str__(self):
        return textwrap.dedent(
            f"""\
            genai.GenerativeModel(
                model_name='{self.model_name}',
                generation_config={self._generation_config},
                safety_settings={self._safety_settings},
                tools={self._tools},
            )"""
        )

    __repr__ = __str__

    def _prepare_request(
        self,
        *,
        contents: content_types.ContentsType,
        generation_config: generation_types.GenerationConfigType | None = None,
        safety_settings: safety_types.SafetySettingOptions | None = None,
        tools: content_types.FunctionLibraryType | None,
    ) -> glm.GenerateContentRequest:
        """Creates a `glm.GenerateContentRequest` from raw inputs."""
        if not contents:
            raise TypeError("contents must not be empty")

        tools_lib = self._get_tools_lib(tools)
        if tools_lib is not None:
            tools_lib = tools_lib.to_proto()

        contents = content_types.to_contents(contents)

        generation_config = generation_types.to_generation_config_dict(generation_config)
        merged_gc = self._generation_config.copy()
        merged_gc.update(generation_config)

        safety_settings = safety_types.to_easy_safety_dict(safety_settings, harm_category_set="new")
        merged_ss = self._safety_settings.copy()
        merged_ss.update(safety_settings)
        merged_ss = safety_types.normalize_safety_settings(merged_ss, harm_category_set="new")

        return glm.GenerateContentRequest(
            model=self._model_name,
            contents=contents,
            generation_config=merged_gc,
            safety_settings=merged_ss,
            tools=tools_lib,
        )

    def _get_tools_lib(
        self, tools: content_types.FunctionLibraryType
    ) -> content_types.FunctionLibrary | None:
        if tools is None:
            return self._tools
        else:
            return content_types.to_function_library(tools)

    def generate_content(
        self,
        contents: content_types.ContentsType,
        *,
        generation_config: generation_types.GenerationConfigType | None = None,
        safety_settings: safety_types.SafetySettingOptions | None = None,
        stream: bool = False,
<<<<<<< HEAD
        tools: content_types.FunctionLibraryType | None = None,
=======
        request_options: dict[str, Any] | None = None,
        **kwargs,
>>>>>>> c3c90f88
    ) -> generation_types.GenerateContentResponse:
        """A multipurpose function to generate responses from the model.

        This `GenerativeModel.generate_content` method can handle multimodal input, and multi-turn
        conversations.

        >>> model = genai.GenerativeModel('models/gemini-pro')
        >>> response = model.generate_content('Tell me a story about a magic backpack')
        >>> response.text

        ### Streaming

        This method supports streaming with the `stream=True`. The result has the same type as the non streaming case,
        but you can iterate over the response chunks as they become available:

        >>> response = model.generate_content('Tell me a story about a magic backpack', stream=True)
        >>> for chunk in response:
        ...   print(chunk.text)

        ### Multi-turn

        This method supports multi-turn chats but is **stateless**: the entire conversation history needs to be sent with each
        request. This takes some manual management but gives you complete control:

        >>> messages = [{'role':'user', 'parts': ['hello']}]
        >>> response = model.generate_content(messages) # "Hello, how can I help"
        >>> messages.append(response.candidates[0].content)
        >>> messages.append({'role':'user', 'parts': ['How does quantum physics work?']})
        >>> response = model.generate_content(messages)

        For a simpler multi-turn interface see `GenerativeModel.start_chat`.

        ### Input type flexibility

        While the underlying API strictly expects a `list[glm.Content]` objects, this method
        will convert the user input into the correct type. The hierarchy of types that can be
        converted is below. Any of these objects can be passed as an equivalent `dict`.

        * `Iterable[glm.Content]`
        * `glm.Content`
        * `Iterable[glm.Part]`
        * `glm.Part`
        * `str`, `Image`, or `glm.Blob`

        In an `Iterable[glm.Content]` each `content` is a separate message.
        But note that an `Iterable[glm.Part]` is taken as the parts of a single message.

        Arguments:
            contents: The contents serving as the model's prompt.
            generation_config: Overrides for the model's generation config.
            safety_settings: Overrides for the model's safety settings.
            stream: If True, yield response chunks as they are generated.
            tools: `glm.Tools` more info coming soon.
            request_options: Options for the request.
        """
        request = self._prepare_request(
            contents=contents,
            generation_config=generation_config,
            safety_settings=safety_settings,
            tools=tools,
        )
        if self._client is None:
            self._client = client.get_default_generative_client()

        if request_options is None:
            request_options = {}

        if stream:
            with generation_types.rewrite_stream_error():
                iterator = self._client.stream_generate_content(
                    request,
                    **request_options,
                )
            return generation_types.GenerateContentResponse.from_iterator(iterator)
        else:
            response = self._client.generate_content(
                request,
                **request_options,
            )
            return generation_types.GenerateContentResponse.from_response(response)

    async def generate_content_async(
        self,
        contents: content_types.ContentsType,
        *,
        generation_config: generation_types.GenerationConfigType | None = None,
        safety_settings: safety_types.SafetySettingOptions | None = None,
        stream: bool = False,
<<<<<<< HEAD
        tools: content_types.FunctionLibraryType | None = None,
=======
        request_options: dict[str, Any] | None = None,
        **kwargs,
>>>>>>> c3c90f88
    ) -> generation_types.AsyncGenerateContentResponse:
        """The async version of `GenerativeModel.generate_content`."""
        request = self._prepare_request(
            contents=contents,
            generation_config=generation_config,
            safety_settings=safety_settings,
            tools=tools,
        )
        if self._async_client is None:
            self._async_client = client.get_default_generative_async_client()

        if request_options is None:
            request_options = {}

        if stream:
            with generation_types.rewrite_stream_error():
                iterator = await self._async_client.stream_generate_content(
                    request,
                    **request_options,
                )
            return await generation_types.AsyncGenerateContentResponse.from_aiterator(iterator)
        else:
            response = await self._async_client.generate_content(
                request,
                **request_options,
            )
            return generation_types.AsyncGenerateContentResponse.from_response(response)

    # fmt: off
    def count_tokens(
        self,
        contents: content_types.ContentsType,
        request_options: dict[str, Any] | None = None,
    ) -> glm.CountTokensResponse:
        if request_options is None:
            request_options = {}

        if self._client is None:
            self._client = client.get_default_generative_client()
        contents = content_types.to_contents(contents)
        return self._client.count_tokens(
            glm.CountTokensRequest(model=self.model_name, contents=contents),
                **request_options,
        )

    async def count_tokens_async(
        self,
        contents: content_types.ContentsType,
        request_options: dict[str, Any] | None = None,
    ) -> glm.CountTokensResponse:
        if request_options is None:
            request_options = {}

        if self._async_client is None:
            self._async_client = client.get_default_generative_async_client()
        contents = content_types.to_contents(contents)
        return await self._async_client.count_tokens(
            glm.CountTokensRequest(model=self.model_name, contents=contents),
                **request_options,
        )

    # fmt: on

    def start_chat(
        self,
        *,
        history: Iterable[content_types.StrictContentType] | None = None,
        enable_automatic_function_calling: bool = False,
    ) -> ChatSession:
        """Returns a `genai.ChatSession` attached to this model.

        >>> model = genai.GenerativeModel()
        >>> chat = model.start_chat(history=[...])
        >>> response = chat.send_message("Hello?")

        Arguments:
            history: An iterable of `glm.Content` objects, or equvalents to initialize the session.
        """
        if self._generation_config.get("candidate_count", 1) > 1:
            raise ValueError("Can't chat with `candidate_count > 1`")
        return ChatSession(
            model=self,
            history=history,
            enable_automatic_function_calling=enable_automatic_function_calling,
        )


class ChatSession:
    """Contains an ongoing conversation with the model.

    >>> model = genai.GenerativeModel(model="gemini-pro")
    >>> chat = model.start_chat()
    >>> response = chat.send_message("Hello")
    >>> print(response.text)
    >>> response = chat.send_message(...)

    This `ChatSession` object collects the messages sent and received, in its
    `ChatSession.history` attribute.

    Arguments:
        model: The model to use in the chat.
        history: A chat history to initialize the object with.
    """

    _USER_ROLE = "user"
    _MODEL_ROLE = "model"

    def __init__(
        self,
        model: GenerativeModel,
        history: Iterable[content_types.StrictContentType] | None = None,
        enable_automatic_function_calling: bool = False,
    ):
        self.model: GenerativeModel = model
        self._history: list[glm.Content] = content_types.to_contents(history)
        self._last_sent: glm.Content | None = None
        self._last_received: generation_types.BaseGenerateContentResponse | None = None
        self.enable_automatic_function_calling = enable_automatic_function_calling

    def send_message(
        self,
        content: content_types.ContentType,
        *,
        generation_config: generation_types.GenerationConfigType = None,
        safety_settings: safety_types.SafetySettingOptions = None,
        stream: bool = False,
        tools: content_types.FunctionLibraryType | None = None,
    ) -> generation_types.GenerateContentResponse:
        """Sends the conversation history with the added message and returns the model's response.

        Appends the request and response to the conversation history.

        >>> model = genai.GenerativeModel(model="gemini-pro")
        >>> chat = model.start_chat()
        >>> response = chat.send_message("Hello")
        >>> print(response.text)
        "Hello! How can I assist you today?"
        >>> len(chat.history)
        2

        Call it with `stream=True` to receive response chunks as they are generated:

        >>> chat = model.start_chat()
        >>> response = chat.send_message("Explain quantum physics", stream=True)
        >>> for chunk in response:
        ...   print(chunk.text, end='')

        Once iteration over chunks is complete, the `response` and `ChatSession` are in states identical to the
        `stream=False` case. Some properties are not available until iteration is complete.

        Like `GenerativeModel.generate_content` this method lets you override the model's `generation_config` and
        `safety_settings`.

        Arguments:
             content: The message contents.
             generation_config: Overrides for the model's generation config.
             safety_settings: Overrides for the model's safety settings.
             stream: If True, yield response chunks as they are generated.
        """
        if self.enable_automatic_function_calling and stream:
            raise ValueError(
                "The `google.generativeai` SDK does not yet support `stream=True` with "
                "`enable_automatic_function_calling=True`"
            )

        tools_lib = self.model._get_tools_lib(tools)

        content = content_types.to_content(content)

        if not content.role:
            content.role = self._USER_ROLE

        history = self.history[:]
        history.append(content)

        generation_config = generation_types.to_generation_config_dict(generation_config)
        if generation_config.get("candidate_count", 1) > 1:
            raise ValueError("Can't chat with `candidate_count > 1`")

        response = self.model.generate_content(
            contents=history,
            generation_config=generation_config,
            safety_settings=safety_settings,
            stream=stream,
            tools=tools_lib,
        )

        self._check_response(response=response, stream=stream)

        if self.enable_automatic_function_calling and tools_lib is not None:
            self.history, content, response = self._handle_afc(
                response=response,
                history=history,
                generation_config=generation_config,
                safety_settings=safety_settings,
                stream=stream,
                tools_lib=tools_lib,
            )

        self._last_sent = content
        self._last_received = response

        return response

    def _check_response(self, *, response, stream):
        if response.prompt_feedback.block_reason:
            raise generation_types.BlockedPromptException(response.prompt_feedback)

        if not stream:
            if response.candidates[0].finish_reason not in (
                glm.Candidate.FinishReason.FINISH_REASON_UNSPECIFIED,
                glm.Candidate.FinishReason.STOP,
                glm.Candidate.FinishReason.MAX_TOKENS,
            ):
                raise generation_types.StopCandidateException(response.candidates[0])

    def _handle_afc(
        self, *, response, history, generation_config, safety_settings, stream, tools_lib
    ) -> tuple[list[glm.Content], glm.Content, generation_types.BaseGenerateContentResponse]:
        while function_calls := response.function_calls:
            if not all(callable(tools_lib[fc]) for fc in function_calls):
                break
            history.append(response.candidates[0].content)

            function_response_parts: list[glm.Part] = []
            for fc in function_calls:
                fr = tools_lib(fc)
                assert fr is not None, (
                    "This should never happen, it should only return None if the declaration"
                    "is not callable, and that's guarded against above."
                )
                function_response_parts.append(fr)

            send = glm.Content(role=self._USER_ROLE, parts=function_response_parts)
            history.append(send)

            response = self.model.generate_content(
                contents=history,
                generation_config=generation_config,
                safety_settings=safety_settings,
                stream=stream,
                tools=tools_lib,
            )

            self._check_response(response=response, stream=stream)

        *history, content = history
        return history, content, response

    async def send_message_async(
        self,
        content: content_types.ContentType,
        *,
        generation_config: generation_types.GenerationConfigType = None,
        safety_settings: safety_types.SafetySettingOptions = None,
        stream: bool = False,
        tools: content_types.FunctionLibraryType | None = None,
    ) -> generation_types.AsyncGenerateContentResponse:
        """The async version of `ChatSession.send_message`."""
        if self.enable_automatic_function_calling and stream:
            raise ValueError(
                "The `google.generativeai` SDK does not yet support `stream=True` with "
                "`enable_automatic_function_calling=True`"
            )

        tools_lib = self.model._get_tools_lib(tools)

        content = content_types.to_content(content)

        if not content.role:
            content.role = self._USER_ROLE

        history = self.history[:]
        history.append(content)

        generation_config = generation_types.to_generation_config_dict(generation_config)
        if generation_config.get("candidate_count", 1) > 1:
            raise ValueError("Can't chat with `candidate_count > 1`")

        response = await self.model.generate_content(
            contents=history,
            generation_config=generation_config,
            safety_settings=safety_settings,
            stream=stream,
            tools=tools_lib,
        )

        self._check_response(response=response, stream=stream)

        if self.enable_automatic_function_calling and tools_lib is not None:
            self.history, content, response = await self._handle_afc_async(
                response=response,
                history=history,
                generation_config=generation_config,
                safety_settings=safety_settings,
                stream=stream,
                tools_lib=tools_lib,
            )

        self._last_sent = content
        self._last_received = response

        return response

    async def _handle_afc_async(
        self, *, response, history, generation_config, safety_settings, stream, tools_lib
    ) -> tuple[list[glm.Content], glm.Content, generation_types.BaseGenerateContentResponse]:
        while function_calls := response.function_calls:
            if not all(callable(tools_lib[fc]) for fc in function_calls):
                break
            history.append(response.candidates[0].content)

            function_response_parts: list[glm.Part] = []
            for fc in function_calls:
                fr = tools_lib(fc)
                assert fr is not None, (
                    "This should never happen, it should only return None if the declaration"
                    "is not callable, and that's guarded against above."
                )
                function_response_parts.append(fr)

            send = glm.Content(role=self._USER_ROLE, parts=function_response_parts)
            history.append(send)

            response = await self.model.generate_content_async(
                contents=history,
                generation_config=generation_config,
                safety_settings=safety_settings,
                stream=stream,
                tools=tools_lib,
            )

            self._check_response(response=response, stream=stream)

        *history, content = history
        return history, content, response

    def __copy__(self):
        return ChatSession(
            model=self.model,
            # Be sure the copy doesn't share the history.
            history=list(self.history),
        )

    def rewind(self) -> tuple[glm.Content, glm.Content]:
        """Removes the last request/response pair from the chat history."""
        if self._last_received is None:
            result = self._history.pop(-2), self._history.pop()
            return result
        else:
            result = self._last_sent, self._last_received.candidates[0].content
            self._last_sent = None
            self._last_received = None
            return result

    @property
    def last(self) -> generation_types.BaseGenerateContentResponse | None:
        """returns the last received `genai.GenerateContentResponse`"""
        return self._last_received

    @property
    def history(self) -> list[glm.Content]:
        """The chat history."""
        last = self._last_received
        if last is None:
            return self._history

        if last.candidates[0].finish_reason not in (
            glm.Candidate.FinishReason.FINISH_REASON_UNSPECIFIED,
            glm.Candidate.FinishReason.STOP,
            glm.Candidate.FinishReason.MAX_TOKENS,
        ):
            error = generation_types.StopCandidateException(last.candidates[0])
            last._error = error

        if last._error is not None:
            raise generation_types.BrokenResponseError(
                "Can not build a coherent char history after a broken "
                "streaming response "
                "(See the previous Exception fro details). "
                "To inspect the last response object, use `chat.last`."
                "To remove the last request/response `Content` objects from the chat "
                "call `last_send, last_received = chat.rewind()` and continue "
                "without it."
            ) from last._error

        sent = self._last_sent
        received = last.candidates[0].content
        if not received.role:
            received.role = self._MODEL_ROLE
        self._history.extend([sent, received])

        self._last_sent = None
        self._last_received = None

        return self._history

    @history.setter
    def history(self, history):
        self._history = content_types.to_contents(history)
        self._last_sent = None
        self._last_received = None

    def __repr__(self) -> str:
        _dict_repr = reprlib.Repr()
        _model = str(self.model).replace("\n", "\n" + " " * 4)

        def content_repr(x):
            return f"glm.Content({_dict_repr.repr(type(x).to_dict(x))})"

        try:
            history = list(self.history)
        except (generation_types.BrokenResponseError, generation_types.IncompleteIterationError):
            history = list(self._history)

        if self._last_sent is not None:
            history.append(self._last_sent)
        history = [content_repr(x) for x in history]

        last_received = self._last_received
        if last_received is not None:
            if last_received._error is not None:
                history.append("<STREAMING ERROR>")
            else:
                history.append("<STREAMING IN PROGRESS>")

        _history = ",\n    " + f"history=[{', '.join(history)}]\n)"

        return (
            textwrap.dedent(
                f"""\
                ChatSession(
                    model="""
            )
            + _model
            + _history
        )<|MERGE_RESOLUTION|>--- conflicted
+++ resolved
@@ -152,12 +152,8 @@
         generation_config: generation_types.GenerationConfigType | None = None,
         safety_settings: safety_types.SafetySettingOptions | None = None,
         stream: bool = False,
-<<<<<<< HEAD
         tools: content_types.FunctionLibraryType | None = None,
-=======
         request_options: dict[str, Any] | None = None,
-        **kwargs,
->>>>>>> c3c90f88
     ) -> generation_types.GenerateContentResponse:
         """A multipurpose function to generate responses from the model.
 
@@ -246,12 +242,8 @@
         generation_config: generation_types.GenerationConfigType | None = None,
         safety_settings: safety_types.SafetySettingOptions | None = None,
         stream: bool = False,
-<<<<<<< HEAD
         tools: content_types.FunctionLibraryType | None = None,
-=======
         request_options: dict[str, Any] | None = None,
-        **kwargs,
->>>>>>> c3c90f88
     ) -> generation_types.AsyncGenerateContentResponse:
         """The async version of `GenerativeModel.generate_content`."""
         request = self._prepare_request(
