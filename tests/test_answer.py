--- conflicted
+++ resolved
@@ -205,14 +205,18 @@
             x,
         )
 
-    def test_generate_answer_called_with_request_options(self):
-        self.client.generate_answer = mock.MagicMock()
-        request = mock.ANY
-        request_options = {"timeout": 120}
-
-        answer.generate_answer(contents=[], inline_passages=[], request_options=request_options)
-
-<<<<<<< HEAD
+    def test_generate_answer(self):
+        # Test handling return value of generate_answer().
+        contents = [glm.Content(parts=[glm.Part(text="I have wings.")])]
+
+        grounding_passages = glm.GroundingPassages(
+            passages=[
+                {"id": "0", "content": glm.Content(parts=[glm.Part(text="I am a chicken")])},
+                {"id": "1", "content": glm.Content(parts=[glm.Part(text="I am a bird.")])},
+                {"id": "2", "content": glm.Content(parts=[glm.Part(text="I can fly!")])},
+            ]
+        )
+
         a = answer.generate_answer(
             model="models/aqa",
             contents=contents,
@@ -231,9 +235,16 @@
                 answerable_probability=0.500,
             ),
         )
-=======
+
+
+    def test_generate_answer_called_with_request_options(self):
+        self.client.generate_answer = mock.MagicMock()
+        request = mock.ANY
+        request_options = {"timeout": 120}
+
+        answer.generate_answer(contents=[], inline_passages=[], request_options=request_options)
+
         self.client.generate_answer.assert_called_once_with(request, **request_options)
->>>>>>> ae8f7cca
 
 
 if __name__ == "__main__":
